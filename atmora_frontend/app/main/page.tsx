'use client';

import dynamic from 'next/dynamic';

<<<<<<< HEAD
const SelectorSelector = dynamic(() => import('../../components/SelectorSelector'), { ssr: false });
=======
// Dynamically import SelectorSwitch with SSR disabled (client-only)
const SelectorSwitch = dynamic(() => import('../../components/SelectorSelector'), { ssr: false });
>>>>>>> b79728af

export default function Main() {
  return <SelectorSelector />;
}<|MERGE_RESOLUTION|>--- conflicted
+++ resolved
@@ -2,12 +2,8 @@
 
 import dynamic from 'next/dynamic';
 
-<<<<<<< HEAD
+// Dynamically import SelectorSwitch with SSR disabled (client-only)
 const SelectorSelector = dynamic(() => import('../../components/SelectorSelector'), { ssr: false });
-=======
-// Dynamically import SelectorSwitch with SSR disabled (client-only)
-const SelectorSwitch = dynamic(() => import('../../components/SelectorSelector'), { ssr: false });
->>>>>>> b79728af
 
 export default function Main() {
   return <SelectorSelector />;
